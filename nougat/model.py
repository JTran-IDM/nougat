"""
Donut
Copyright (c) 2022-present NAVER Corp.
MIT License
Copyright (c) Meta Platforms, Inc. and affiliates.
"""
import logging
import math
import os
from typing import List, Optional, Union
from collections import defaultdict
from pathlib import Path

import numpy as np
from PIL import Image
import cv2
import timm
import torch
import torch.nn as nn
import torch.nn.functional as F
from PIL import ImageOps
from timm.models.swin_transformer import SwinTransformer
from torchvision.transforms.functional import resize, rotate
from transformers import (
    PreTrainedTokenizerFast,
    StoppingCriteria,
    StoppingCriteriaList,
    MBartConfig,
    MBartForCausalLM,
)
from transformers.file_utils import ModelOutput
from transformers.modeling_utils import PretrainedConfig, PreTrainedModel
from nougat.postprocessing import postprocess
from nougat.transforms import train_transform, test_transform


class SwinEncoder(nn.Module):
    r"""
    Encoder based on SwinTransformer
    Set the initial weights and configuration with a pretrained SwinTransformer and then
    modify the detailed configurations

    Args:
        input_size: Input image size (width, height)
        align_long_axis: Whether to rotate image if height is greater than width
        window_size: Window size(=patch size) of SwinTransformer
        encoder_layer: Number of layers of SwinTransformer encoder
        name_or_path: Name of a pretrained model name either registered in huggingface.co. or saved in local.
                      otherwise, `swin_base_patch4_window12_384` will be set (using `timm`).
    """

    def __init__(
        self,
        input_size: List[int],
        align_long_axis: bool,
        window_size: int,
        encoder_layer: List[int],
        patch_size: int,
        embed_dim: int,
        num_heads: List[int],
        name_or_path: Union[str, bytes, os.PathLike] = None,
    ):
        super().__init__()
        self.input_size = input_size
        self.align_long_axis = align_long_axis
        self.window_size = window_size
        self.encoder_layer = encoder_layer
        self.patch_size = patch_size
        self.embed_dim = embed_dim
        self.num_heads = num_heads

        self.model = SwinTransformer(
            img_size=self.input_size,
            depths=self.encoder_layer,
            window_size=self.window_size,
            patch_size=self.patch_size,
            embed_dim=self.embed_dim,
            num_heads=self.num_heads,
            num_classes=0,
        )

        # weight init with swin
        if not name_or_path:
            swin_state_dict = timm.create_model(
                "swin_base_patch4_window12_384", pretrained=True
            ).state_dict()
            new_swin_state_dict = self.model.state_dict()
            for x in new_swin_state_dict:
                if x.endswith("relative_position_index") or x.endswith("attn_mask"):
                    pass
                elif (
                    x.endswith("relative_position_bias_table")
                    and self.model.layers[0].blocks[0].attn.window_size[0] != 12
                ):
                    pos_bias = swin_state_dict[x].unsqueeze(0)[0]
                    old_len = int(math.sqrt(len(pos_bias)))
                    new_len = int(2 * window_size - 1)
                    pos_bias = pos_bias.reshape(1, old_len, old_len, -1).permute(
                        0, 3, 1, 2
                    )
                    pos_bias = F.interpolate(
                        pos_bias,
                        size=(new_len, new_len),
                        mode="bicubic",
                        align_corners=False,
                    )
                    new_swin_state_dict[x] = (
                        pos_bias.permute(0, 2, 3, 1)
                        .reshape(1, new_len**2, -1)
                        .squeeze(0)
                    )
                else:
                    new_swin_state_dict[x] = swin_state_dict[x]
            self.model.load_state_dict(new_swin_state_dict)

    def forward(self, x: torch.Tensor) -> torch.Tensor:
        """
        Args:
            x: (batch_size, num_channels, height, width)
        """
        x = self.model.patch_embed(x)
        x = self.model.pos_drop(x)
        x = self.model.layers(x)
        return x

    @staticmethod
    def crop_margin(img: Image.Image) -> Image.Image:
        data = np.array(img.convert("L"))
        data = data.astype(np.uint8)
        max_val = data.max()
        min_val = data.min()
        if max_val == min_val:
            return img
        data = (data - min_val) / (max_val - min_val) * 255
        gray = 255 * (data < 200).astype(np.uint8)

        coords = cv2.findNonZero(gray)  # Find all non-zero points (text)
        a, b, w, h = cv2.boundingRect(coords)  # Find minimum spanning bounding box
        return img.crop((a, b, w + a, h + b))

    @property
    def to_tensor(self):
        if self.training:
            return train_transform
        else:
            return test_transform

    def prepare_input(
        self, img: Image.Image, random_padding: bool = False
    ) -> torch.Tensor:
        """
        Convert PIL Image to tensor according to specified input_size after following steps below:
            - resize
            - rotate (if align_long_axis is True and image is not aligned longer axis with canvas)
            - pad
        """
        if img is None:
            return
        # crop margins
        try:
            img = self.crop_margin(img.convert("RGB"))
        except OSError:
            # might throw an error for broken files
            return
        if img.height == 0 or img.width == 0:
            return
        if self.align_long_axis and (
            (self.input_size[0] > self.input_size[1] and img.width > img.height)
            or (self.input_size[0] < self.input_size[1] and img.width < img.height)
        ):
            img = rotate(img, angle=-90, expand=True)
        img = resize(img, min(self.input_size))
        img.thumbnail((self.input_size[1], self.input_size[0]))
        delta_width = self.input_size[1] - img.width
        delta_height = self.input_size[0] - img.height
        if random_padding:
            pad_width = np.random.randint(low=0, high=delta_width + 1)
            pad_height = np.random.randint(low=0, high=delta_height + 1)
        else:
            pad_width = delta_width // 2
            pad_height = delta_height // 2
        padding = (
            pad_width,
            pad_height,
            delta_width - pad_width,
            delta_height - pad_height,
        )
        return self.to_tensor(ImageOps.expand(img, padding))


class BARTDecoder(nn.Module):
    """
    Decoder based on Multilingual BART
    Set the initial weights and configuration with a pretrained multilingual BART model,
    and modify the detailed configurations as a Nougat decoder

    Args:
        decoder_layer:
            Number of layers of BARTDecoder
        max_position_embeddings:
            The maximum sequence length to be trained
        name_or_path:
            Name of a pretrained model name either registered in huggingface.co. or saved in local,
            otherwise, `facebook/mbart-large-50` will be set (using `transformers`)
    """

    def __init__(
        self,
        decoder_layer: int,
        max_position_embeddings: int,
        hidden_dimension: int = 1024,
        name_or_path: Union[str, bytes, os.PathLike] = None,
    ):
        super().__init__()
        self.decoder_layer = decoder_layer
        self.max_position_embeddings = max_position_embeddings
        if not name_or_path:
            tokenizer_file = Path(__file__).parent / "dataset" / "tokenizer.json"
        else:
            tokenizer_file = Path(name_or_path) / "tokenizer.json"
        if not tokenizer_file.exists():
            raise ValueError("Could not find tokenizer file")
        self.tokenizer = PreTrainedTokenizerFast(tokenizer_file=str(tokenizer_file))
        self.tokenizer.pad_token = "<pad>"
        self.tokenizer.bos_token = "<s>"
        self.tokenizer.eos_token = "</s>"
        self.tokenizer.unk_token = "<unk>"

        self.model = MBartForCausalLM(
            config=MBartConfig(
                is_decoder=True,
                is_encoder_decoder=False,
                add_cross_attention=True,
                decoder_layers=self.decoder_layer,
                max_position_embeddings=self.max_position_embeddings,
                vocab_size=len(self.tokenizer),
                scale_embedding=True,
                add_final_layer_norm=True,
                d_model=hidden_dimension,
            )
        )
        self.model.config.is_encoder_decoder = True  # to get cross-attention
        self.model.model.decoder.embed_tokens.padding_idx = self.tokenizer.pad_token_id
        self.model.prepare_inputs_for_generation = self.prepare_inputs_for_inference

        if not name_or_path:
            bart_state_dict = MBartForCausalLM.from_pretrained(
                "facebook/mbart-large-50"
            ).state_dict()
            new_bart_state_dict = self.model.state_dict()
            for x in new_bart_state_dict:
                if (
                    x.endswith("embed_positions.weight")
                    and self.max_position_embeddings != 1024
                ):
                    new_bart_state_dict[x] = torch.nn.Parameter(
                        self.resize_bart_abs_pos_emb(
                            bart_state_dict[x],
                            self.max_position_embeddings
                            + 2,  # https://github.com/huggingface/transformers/blob/v4.11.3/src/transformers/models/mbart/modeling_mbart.py#L118-L119
                        )
                    )
                elif x.endswith("embed_tokens.weight") or x.endswith("lm_head.weight"):
                    new_bart_state_dict[x] = bart_state_dict[x][
                        : len(self.tokenizer), :
                    ]
                else:
                    new_bart_state_dict[x] = bart_state_dict[x]
            self.model.load_state_dict(new_bart_state_dict, strict=False)

    def add_special_tokens(self, list_of_tokens: List[str]):
        """
        Add special tokens to tokenizer and resize the token embeddings
        """
        newly_added_num = self.tokenizer.add_special_tokens(
            {"additional_special_tokens": sorted(set(list_of_tokens))}
        )
        if newly_added_num > 0:
            self.model.resize_token_embeddings(len(self.tokenizer))

    def prepare_inputs_for_inference(
        self,
        input_ids: torch.Tensor,
        encoder_outputs: torch.Tensor,
        past=None,
        past_key_values=None,
        use_cache: bool = None,
        attention_mask: torch.Tensor = None,
    ):
        """
        Args:
            input_ids: (batch_size, sequence_length)

        Returns:
            input_ids: (batch_size, sequence_length)
            attention_mask: (batch_size, sequence_length)
            encoder_hidden_states: (batch_size, sequence_length, embedding_dim)
        """
        attention_mask = input_ids.ne(self.tokenizer.pad_token_id).long()
        past = past or past_key_values
        if past is not None:
            input_ids = input_ids[:, -1:]
        output = {
            "input_ids": input_ids,
            "attention_mask": attention_mask,
            "past_key_values": past,
            "use_cache": use_cache,
            "encoder_hidden_states": encoder_outputs.last_hidden_state,
        }
        return output

    def forward(
        self,
        input_ids,
        attention_mask: Optional[torch.Tensor] = None,
        encoder_hidden_states: Optional[torch.Tensor] = None,
        past_key_values: Optional[torch.Tensor] = None,
        labels: Optional[torch.Tensor] = None,
        use_cache: bool = None,
        output_attentions: Optional[torch.Tensor] = None,
        output_hidden_states: Optional[torch.Tensor] = None,
        return_dict: bool = None,
    ):
        return self.model.forward(
            input_ids,
            attention_mask=attention_mask,
            labels=labels,
            encoder_hidden_states=encoder_hidden_states,
            past_key_values=past_key_values,
            use_cache=use_cache,
            output_attentions=output_attentions,
            output_hidden_states=output_hidden_states,
            return_dict=return_dict,
        )

    @staticmethod
    def resize_bart_abs_pos_emb(weight: torch.Tensor, max_length: int) -> torch.Tensor:
        """
        Resize position embeddings
        Truncate if sequence length of MBart backbone is greater than given max_length,
        else interpolate to max_length
        """
        if weight.shape[0] > max_length:
            weight = weight[:max_length, ...]
        else:
            weight = (
                F.interpolate(
                    weight.permute(1, 0).unsqueeze(0),
                    size=max_length,
                    mode="linear",
                    align_corners=False,
                )
                .squeeze(0)
                .permute(1, 0)
            )
        return weight


class NougatConfig(PretrainedConfig):
    r"""
    This is the configuration class to store the configuration of a [`NougatModel`]. It is used to
    instantiate a Nougat model according to the specified arguments, defining the model architecture

    Args:
        input_size:
            Input image size (canvas size) of Nougat.encoder, SwinTransformer in this codebase
        align_long_axis:
            Whether to rotate image if height is greater than width
        window_size:
            Window size of Nougat.encoder, SwinTransformer in this codebase
        encoder_layer:
            Depth of each Nougat.encoder Encoder layer, SwinTransformer in this codebase
        decoder_layer:
            Number of hidden layers in the Nougat.decoder, such as BART
        max_position_embeddings
            Trained max position embeddings in the Nougat decoder,
            if not specified, it will have same value with max_length
        max_length:
            Max position embeddings(=maximum sequence length) you want to train
        name_or_path:
            Name of a pretrained model name either registered in huggingface.co. or saved in local
    """
    model_type = "nougat"

    def __init__(
        self,
        input_size: List[int] = [896, 672],
        align_long_axis: bool = False,
        window_size: int = 7,
        encoder_layer: List[int] = [2, 2, 14, 2],
        decoder_layer: int = 10,
        max_position_embeddings: int = None,
        max_length: int = 4096,
        name_or_path: Union[str, bytes, os.PathLike] = "",
        patch_size: int = 4,
        embed_dim: int = 128,
        num_heads: List[int] = [4, 8, 16, 32],
        hidden_dimension: int = 1024,
        **kwargs,
    ):
        super().__init__()
        self.input_size = input_size
        self.align_long_axis = align_long_axis
        self.window_size = window_size
        self.encoder_layer = encoder_layer
        self.decoder_layer = decoder_layer
        self.max_position_embeddings = (
            max_length if max_position_embeddings is None else max_position_embeddings
        )
        self.max_length = max_length
        self.name_or_path = name_or_path
        self.patch_size = patch_size
        self.embed_dim = embed_dim
        self.num_heads = num_heads
        self.hidden_dimension = hidden_dimension


class RunningVarTorch:
    def __init__(self, L=15, norm=False):
        self.values = None
        self.L = L
        self.norm = norm

    def push(self, x: torch.Tensor):
        assert x.dim() == 1
        if self.values is None:
            self.values = x[:, None]
        elif self.values.shape[1] < self.L:
            self.values = torch.cat((self.values, x[:, None]), 1)
        else:
            self.values = torch.cat((self.values[:, 1:], x[:, None]), 1)

    def variance(self):
        if self.values is None:
            return
        if self.norm:
            return torch.var(self.values, 1) / self.values.shape[1]
        else:
            return torch.var(self.values, 1)


class StoppingCriteriaScores(StoppingCriteria):
    def __init__(self, threshold: float = 0.015, window_size: int = 200):
        super().__init__()
        self.threshold = threshold
        self.vars = RunningVarTorch(norm=True)
        self.varvars = RunningVarTorch(L=window_size)
        self.stop_inds = defaultdict(int)
        self.stopped = defaultdict(bool)
        self.size = 0
        self.window_size = window_size

    @torch.no_grad()
    def __call__(self, input_ids: torch.LongTensor, scores: torch.FloatTensor):
        last_scores = scores[-1]
        self.vars.push(last_scores.max(1)[0].float().cpu())
        self.varvars.push(self.vars.variance())
        self.size += 1
        if self.size < self.window_size:
            return False

        varvar = self.varvars.variance()
        for b in range(len(last_scores)):
            if varvar[b] < self.threshold:
                if self.stop_inds[b] > 0 and not self.stopped[b]:
                    self.stopped[b] = self.stop_inds[b] >= self.size
                else:
                    self.stop_inds[b] = int(
                        min(max(self.size, 1) * 1.15 + 150 + self.window_size, 4095)
                    )
            else:
                self.stop_inds[b] = 0
                self.stopped[b] = False
        return all(self.stopped.values()) and len(self.stopped) > 0


def batch(l, b=15):
    subs = []
    for i in range(len(l) - b):
        subs.append(l[i : i + b])
    return subs


def subdiv(l, b=10):
    subs = []
    for i in range(len(l) - b):
        subs.append(l[: i + b])
    return subs


class NougatModel(PreTrainedModel):
    r"""
    Nougat: Neural Optical UnderstandinG for Academic documents.
    The encoder converts an image of an academic document into a series of embeddings.
    Then, the decoder generates a sequence of tokens based on encoder's output.
    This sequence can be translated into a structured markup language format.
    """
    config_class = NougatConfig
    base_model_prefix = "nougat"

    def __init__(self, config: NougatConfig):
        super().__init__(config)
        self.config = config
        self.encoder = SwinEncoder(
            input_size=self.config.input_size,
            align_long_axis=self.config.align_long_axis,
            window_size=self.config.window_size,
            encoder_layer=self.config.encoder_layer,
            name_or_path=self.config.name_or_path,
            patch_size=self.config.patch_size,
            embed_dim=self.config.embed_dim,
            num_heads=self.config.num_heads,
        )
        self.decoder = BARTDecoder(
            max_position_embeddings=self.config.max_position_embeddings,
            decoder_layer=self.config.decoder_layer,
            name_or_path=self.config.name_or_path,
            hidden_dimension=self.config.hidden_dimension,
        )

    def forward(
        self,
        image_tensors: torch.Tensor,
        decoder_input_ids: torch.Tensor,
        attention_mask: Optional[torch.Tensor] = None,
    ):
        """
        Calculate a loss given an input image and a desired token sequence,
        the model will be trained in a teacher-forcing manner

        Args:
            image_tensors: (batch_size, num_channels, height, width)
            decoder_input_ids: (batch_size, sequence_length, embedding_dim)
        """
        encoder_outputs = self.encoder(image_tensors)
        decoder_outputs = self.decoder(
            input_ids=decoder_input_ids[:, :-1].contiguous(),
            encoder_hidden_states=encoder_outputs,
            attention_mask=attention_mask[:, :-1],
            labels=decoder_input_ids[:, 1:].contiguous(),
        )
        return decoder_outputs

    def _init_weights(self, *args, **kwargs):
        return

    def inference(
        self,
        image: Image.Image = None,
        image_tensors: Optional[torch.Tensor] = None,
        return_attentions: bool = False,
        early_stopping: bool = True
    ):
        """
        Generate a token sequence in an auto-regressive manner.

        Args:
            image: input document image (PIL.Image)
            image_tensors: (1, num_channels, height, width)
                convert prompt to tensor if image_tensor is not fed
        """
        output = {
            "predictions": list(),
            "sequences": list(),
            "repeats": list(),
            "repetitions": list(),
        }
        if image is None and image_tensors is None:
            logging.warn("Image not found")
            return output

        if image_tensors is None:
            image_tensors = self.encoder.prepare_input(image).unsqueeze(0)
<<<<<<< HEAD
        if self.device.type != "cpu":
            image_tensors = image_tensors.to(self.device)
        if self.device.type != "mps":
            image_tensors = image_tensors.to(torch.bfloat16)
=======
        image_tensors = image_tensors.to(torch.bfloat16)
        if self.device.type == "cuda":
            image_tensors = image_tensors.to(self.device)
>>>>>>> f5d2cd52
        last_hidden_state = self.encoder(image_tensors)

        encoder_outputs = ModelOutput(
            last_hidden_state=last_hidden_state, attentions=None
        )

        if len(encoder_outputs.last_hidden_state.size()) == 1:
            encoder_outputs.last_hidden_state = (
                encoder_outputs.last_hidden_state.unsqueeze(0)
            )

        # get decoder output
        decoder_output = self.decoder.model.generate(
            encoder_outputs=encoder_outputs,
            min_length=1,
            max_length=self.config.max_length,
            pad_token_id=self.decoder.tokenizer.pad_token_id,
            eos_token_id=self.decoder.tokenizer.eos_token_id,
            use_cache=True,
            bad_words_ids=[
                [self.decoder.tokenizer.unk_token_id],
            ],
            return_dict_in_generate=True,
            output_scores=True,
            output_attentions=return_attentions,
            do_sample=False,
            stopping_criteria=StoppingCriteriaList([StoppingCriteriaScores()] if early_stopping else []),
        )
        output["repetitions"] = decoder_output.sequences.clone()
        output["sequences"] = decoder_output.sequences.clone()
        batch_size = len(decoder_output.sequences)

        logits = torch.stack(decoder_output.scores, 1).cpu().max(-1)
        values = logits.values
        indices = logits.indices

        for b in range(batch_size):
            mask = indices[b] != self.decoder.tokenizer.pad_token_id
            N = mask.sum().item()
            var = np.array(
                [np.var(s) / len(s) for s in batch(values[b, mask].float().numpy())]
            )
            if len(var) < 10:
                output["repeats"].append(None)
                continue
            varvar = np.array([np.var(v) for v in subdiv(var[::-1])][::-1])
            minlen = 120
            if (
                indices[b] == self.decoder.tokenizer.eos_token_id
            ).any() and N + 1 < indices.shape[1]:
                # there is an end to the generation, likely no repetitions
                output["repeats"].append(None)
                continue
            small_var = np.where(varvar < 0.045)[0]
            if early_stopping and len(small_var) > 1:
                if np.all(np.diff(small_var) < 2):
                    idx = int(min(max(small_var[0], 1) * 1.08 + minlen, 4095))
                    if idx / N > 0.9:  # at most last bit
                        output["repeats"].append(None)
                        continue
                    elif small_var[0] < 30:
                        idx = 0
                    logging.warn("Found repetitions in sample %i" % b)
                    output["repeats"].append(idx)
                    output["sequences"][b, idx:] = self.decoder.tokenizer.pad_token_id
                    output["repetitions"][b, :idx] = self.decoder.tokenizer.pad_token_id
                else:
                    output["repeats"].append(None)
            else:
                output["repeats"].append(None)
        output["repetitions"] = self.decoder.tokenizer.batch_decode(
            output["repetitions"], skip_special_tokens=True
        )
        output["predictions"] = postprocess(
            self.decoder.tokenizer.batch_decode(
                output["sequences"], skip_special_tokens=True
            ),
            markdown_fix=False,
        )

        if return_attentions:
            output["attentions"] = {
                "self_attentions": decoder_output.decoder_attentions,
                "cross_attentions": decoder_output.cross_attentions,
            }

        return output

    @classmethod
    def from_pretrained(
        cls,
        model_path: Union[str, bytes, os.PathLike],
        *model_args,
        **kwargs,
    ):
        r"""
        Instantiate a pretrained nougat model from a pre-trained model configuration

        Args:
            model_path:
                Name of a pretrained model name either registered in huggingface.co. or saved in local.
        """
        model = super(NougatModel, cls).from_pretrained(
            model_path, *model_args, **kwargs
        )

        # truncate or interpolate position embeddings of decoder
        max_length = kwargs.get("max_length", model.config.max_position_embeddings)
        if (
            max_length != model.config.max_position_embeddings
        ):  # if max_length of trained model differs max_length you want to train
            model.decoder.model.model.decoder.embed_positions.weight = torch.nn.Parameter(
                model.decoder.resize_bart_abs_pos_emb(
                    model.decoder.model.model.decoder.embed_positions.weight,
                    max_length
                    + 2,  # https://github.com/huggingface/transformers/blob/v4.11.3/src/transformers/models/mbart/modeling_mbart.py#L118-L119
                )
            )
            model.config.max_position_embeddings = max_length

        return model<|MERGE_RESOLUTION|>--- conflicted
+++ resolved
@@ -571,16 +571,12 @@
 
         if image_tensors is None:
             image_tensors = self.encoder.prepare_input(image).unsqueeze(0)
-<<<<<<< HEAD
+
         if self.device.type != "cpu":
             image_tensors = image_tensors.to(self.device)
         if self.device.type != "mps":
             image_tensors = image_tensors.to(torch.bfloat16)
-=======
-        image_tensors = image_tensors.to(torch.bfloat16)
-        if self.device.type == "cuda":
-            image_tensors = image_tensors.to(self.device)
->>>>>>> f5d2cd52
+
         last_hidden_state = self.encoder(image_tensors)
 
         encoder_outputs = ModelOutput(
